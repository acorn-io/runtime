package volumes

import (
	"context"
	"strings"
	"testing"

	"github.com/acorn-io/acorn/integration/helper"
	adminv1 "github.com/acorn-io/acorn/pkg/apis/admin.acorn.io/v1"
	v1 "github.com/acorn-io/acorn/pkg/apis/internal.admin.acorn.io/v1"
	kclient "github.com/acorn-io/acorn/pkg/k8sclient"
	apierrors "k8s.io/apimachinery/pkg/api/errors"
	metav1 "k8s.io/apimachinery/pkg/apis/meta/v1"
	"sigs.k8s.io/controller-runtime/pkg/client"
)

func TestProjectVolumeClassCreateValidation(t *testing.T) {
	helper.StartController(t)

	ctx := helper.GetCTX(t)
	kclient := helper.MustReturn(kclient.Default)
	ns := helper.TempNamespace(t, kclient)

	volumeClass := adminv1.ProjectVolumeClass{
		ObjectMeta: metav1.ObjectMeta{
			Name:      "acorn-test-default",
			Namespace: ns.Name,
		},
		Default: true,
	}
	if err := kclient.Create(ctx, &volumeClass); err != nil {
		t.Fatal(err)
	}
	defer func() {
		if err := kclient.Delete(context.Background(), &volumeClass); err != nil && !apierrors.IsNotFound(err) {
			t.Fatal(err)
		}
	}()

	tests := []struct {
		name        string
		volumeClass adminv1.ProjectVolumeClass
		wantError   bool
	}{
		{
			name:      "Default already exists",
			wantError: true,
			volumeClass: adminv1.ProjectVolumeClass{
				ObjectMeta: metav1.ObjectMeta{
					Name:      "new-default",
					Namespace: ns.Name,
				},
				Default: true,
			},
		},
		{
			name: "Can create inactive",
			volumeClass: adminv1.ProjectVolumeClass{
				ObjectMeta: metav1.ObjectMeta{
					Name:      "new-inactive",
					Namespace: ns.Name,
				},
				Inactive: true,
			},
		},
		{
			name: "Can create default and inactive",
			volumeClass: adminv1.ProjectVolumeClass{
				ObjectMeta: metav1.ObjectMeta{
					Name:      "new-inactive-default",
					Namespace: ns.Name,
				},
				Default:  true,
				Inactive: true,
			},
		},
		{
			name:      "Can't create min greater than max",
			wantError: true,
			volumeClass: adminv1.ProjectVolumeClass{
				ObjectMeta: metav1.ObjectMeta{
					Name:      "new-inverse-limits",
					Namespace: ns.Name,
				},
				Size: v1.VolumeClassSize{
					Min: "2Gi",
					Max: "1Gi",
				},
			},
		},
		{
			name:      "Can't create min greater than default",
			wantError: true,
			volumeClass: adminv1.ProjectVolumeClass{
				ObjectMeta: metav1.ObjectMeta{
					Name:      "new-inverse-limits",
					Namespace: ns.Name,
				},
				Size: v1.VolumeClassSize{
					Min:     "2Gi",
					Default: "1Gi",
				},
			},
		},
		{
			name:      "Can't create default greater than max",
			wantError: true,
			volumeClass: adminv1.ProjectVolumeClass{
				ObjectMeta: metav1.ObjectMeta{
					Name:      "new-inverse-limits",
					Namespace: ns.Name,
				},
				Size: v1.VolumeClassSize{
					Default: "2Gi",
					Max:     "1Gi",
				},
			},
		},
		{
			name: "Can create limits all equal",
			volumeClass: adminv1.ProjectVolumeClass{
				ObjectMeta: metav1.ObjectMeta{
					Name:      "new-equal-limits",
					Namespace: ns.Name,
				},
				Size: v1.VolumeClassSize{
					Min:     "5Gi",
					Default: "5Gi",
					Max:     "5Gi",
				},
			},
		},
	}

	for _, tt := range tests {
		t.Run(tt.name, func(t *testing.T) {
			if err := kclient.Create(ctx, &tt.volumeClass); !tt.wantError && err != nil {
				t.Fatal(err)
			} else if tt.wantError && err == nil {
				t.Fatal("expected error for test case")
			}
			if err := kclient.Delete(ctx, &tt.volumeClass); err != nil && !apierrors.IsNotFound(err) {
				t.Fatal(err)
			}

		})
	}
}

func TestEnsureCanUpdateProjectVolumeClassDefault(t *testing.T) {
	helper.StartController(t)

	ctx := helper.GetCTX(t)
	kclient := helper.MustReturn(kclient.Default)
	ns := helper.TempNamespace(t, kclient)

	volumeClass := adminv1.ProjectVolumeClass{
		ObjectMeta: metav1.ObjectMeta{
			Name:      "acorn-test-default",
			Namespace: ns.Name,
		},
		Default: true,
	}
	if err := kclient.Create(ctx, &volumeClass); err != nil {
		t.Fatal(err)
	}
	defer func() {
		if err := kclient.Delete(context.Background(), &volumeClass); err != nil && !apierrors.IsNotFound(err) {
			t.Fatal(err)
		}
	}()

	volumeClass.Inactive = true
	if err := kclient.Update(ctx, &volumeClass); err != nil {
		t.Fatal(err)
	}

	volumeClass.Inactive = false
	volumeClass.Default = false
	if err := kclient.Update(ctx, &volumeClass); err != nil {
		t.Fatal(err)
	}

	volumeClass.Default = true
	if err := kclient.Update(ctx, &volumeClass); err != nil {
		t.Fatal(err)
	}
}

func TestClusterVolumeClassCreateValidation(t *testing.T) {
	helper.StartController(t)

	ctx := helper.GetCTX(t)
	kclient := helper.MustReturn(kclient.Default)

	volumeClass := adminv1.ClusterVolumeClass{
		ObjectMeta: metav1.ObjectMeta{
			Name: "acorn-test-default",
		},
		Default: true,
	}
	// The cluster may already have a default if it was created by the controller.
	// Just make sure we have a default for the validation tests.
	if err := kclient.Create(ctx, &volumeClass); err != nil && !strings.HasSuffix(err.Error(), "already default for cluster") {
		t.Fatal(err)
	}
	defer func() {
		if err := kclient.Delete(context.Background(), &volumeClass); err != nil && !apierrors.IsNotFound(err) {
			t.Fatal(err)
		}
	}()

	tests := []struct {
		name        string
		volumeClass adminv1.ClusterVolumeClass
		wantError   bool
	}{
		{
			name:      "Default already exists",
			wantError: true,
			volumeClass: adminv1.ClusterVolumeClass{
				ObjectMeta: metav1.ObjectMeta{
					Name: "new-default",
				},
				Default: true,
			},
		},
		{
			name: "Can create inactive",
			volumeClass: adminv1.ClusterVolumeClass{
				ObjectMeta: metav1.ObjectMeta{
					Name: "new-inactive",
				},
				Inactive: true,
			},
		},
		{
			name: "Can create default and inactive",
			volumeClass: adminv1.ClusterVolumeClass{
				ObjectMeta: metav1.ObjectMeta{
					Name: "new-inactive-default",
				},
				Default:  true,
				Inactive: true,
			},
		},
		{
			name:      "Can't create min greater than max",
			wantError: true,
			volumeClass: adminv1.ClusterVolumeClass{
				ObjectMeta: metav1.ObjectMeta{
					Name: "new-inverse-limits",
				},
				Size: v1.VolumeClassSize{
					Min: "2Gi",
					Max: "1Gi",
				},
			},
		},
		{
			name:      "Can't create min greater than default",
			wantError: true,
			volumeClass: adminv1.ClusterVolumeClass{
				ObjectMeta: metav1.ObjectMeta{
					Name: "new-inverse-limits",
				},
				Size: v1.VolumeClassSize{
					Min:     "2Gi",
					Default: "1Gi",
				},
			},
		},
		{
			name:      "Can't create default greater than max",
			wantError: true,
			volumeClass: adminv1.ClusterVolumeClass{
				ObjectMeta: metav1.ObjectMeta{
					Name: "new-inverse-limits",
				},
				Size: v1.VolumeClassSize{
					Default: "2Gi",
					Max:     "1Gi",
				},
			},
		},
		{
			name: "Can create limits all equal",
			volumeClass: adminv1.ClusterVolumeClass{
				ObjectMeta: metav1.ObjectMeta{
					Name: "new-equal-limits",
				},
				Size: v1.VolumeClassSize{
					Min:     "5Gi",
					Default: "5Gi",
					Max:     "5Gi",
				},
			},
		},
	}

	for _, tt := range tests {
		t.Run(tt.name, func(t *testing.T) {
			if err := kclient.Create(ctx, &tt.volumeClass); !tt.wantError && err != nil {
				t.Fatal(err)
			} else if tt.wantError && err == nil {
				t.Fatal("expected error for test case")
			}
			if err := kclient.Delete(ctx, &tt.volumeClass); err != nil && !apierrors.IsNotFound(err) {
				t.Fatal(err)
			}

		})
	}
}

func TestEnsureCanUpdateClusterVolumeClassDefault(t *testing.T) {
	helper.StartController(t)

	ctx := helper.GetCTX(t)
	kclient := helper.MustReturn(kclient.Default)

	volumeClass := adminv1.ClusterVolumeClass{
		ObjectMeta: metav1.ObjectMeta{
			Name: "acorn-test-default",
		},
		Default: true,
	}
	// The cluster may already have a default if it was created by the controller.
	// Just make sure we have a default for the validation tests.
	if err := kclient.Create(ctx, &volumeClass); err != nil {
		if !strings.HasSuffix(err.Error(), "already default for cluster") {
			t.Fatal(err)
		}

		// There is already a default in the cluster, so get that one and test on it.
		clusterVolumeClasses := new(adminv1.ClusterVolumeClassList)
		if err = kclient.List(ctx, clusterVolumeClasses); err != nil {
			t.Fatal(err)
		}

		for _, vc := range clusterVolumeClasses.Items {
			if vc.Default {
				volumeClass = vc
			}
		}
	}
	defer func() {
		if err := kclient.Delete(context.Background(), &volumeClass); err != nil && !apierrors.IsNotFound(err) {
			t.Fatal(err)
		}
	}()

	volumeClass.Inactive = true
	if err := kclient.Update(ctx, &volumeClass); err != nil {
		t.Fatal(err)
	}

	// Get the volume class to ensure the value was persisted as expected.
	volumeClass.Inactive = false
	if err := kclient.Get(ctx, client.ObjectKey{Namespace: volumeClass.Namespace, Name: volumeClass.Name}, &volumeClass); err != nil {
		t.Fatal(err)
	} else if !volumeClass.Inactive {
		t.Fatal("inactive is false instead of true")
	}

	volumeClass.Inactive = false
	volumeClass.Default = false
	if err := kclient.Update(ctx, &volumeClass); err != nil {
		t.Fatal(err)
	}

	// Get the volume class to ensure the value was persisted as expected.
	// Note: the controller likely switched default back to true, so not testing that here.
	volumeClass.Inactive = true
	if err := kclient.Get(ctx, client.ObjectKey{Namespace: volumeClass.Namespace, Name: volumeClass.Name}, &volumeClass); err != nil {
		t.Fatal(err)
	} else if volumeClass.Inactive {
		t.Fatal("inactive is false instead of true")
	}
}

func TestCreateProjectDefaultWithExistingClusterDefault(t *testing.T) {
	helper.StartController(t)

	ctx := helper.GetCTX(t)
	kclient := helper.MustReturn(kclient.Default)
	_, ns := helper.ClientAndNamespace(t)

	clusterVolumeClass := adminv1.ClusterVolumeClass{
		ObjectMeta: metav1.ObjectMeta{
			Name: "acorn-test-default",
		},
		Default: true,
	}
	// The cluster may already have a default if it was created by the controller.
	// Just make sure we have a default for the validation tests.
	if err := kclient.Create(ctx, &clusterVolumeClass); err != nil && !strings.HasSuffix(err.Error(), "already default for cluster") {
		t.Fatal(err)
	}
	defer func() {
		if err := kclient.Delete(context.Background(), &clusterVolumeClass); err != nil && !apierrors.IsNotFound(err) {
			t.Fatal(err)
		}
	}()

	helper.Wait(t, kclient.Watch, new(adminv1.ClusterVolumeClassList), func(obj *adminv1.ClusterVolumeClass) bool {
		return obj.Default
	})

	projectVolumeClass := adminv1.ProjectVolumeClass{
		ObjectMeta: metav1.ObjectMeta{
			Name:      "acorn-test-project-default",
			Namespace: ns.Name,
		},
		Default: true,
	}
	if err := kclient.Create(ctx, &projectVolumeClass); err != nil {
		t.Fatal(err)
	}
	defer func() {
		if err := kclient.Delete(context.Background(), &projectVolumeClass); err != nil && !apierrors.IsNotFound(err) {
			t.Fatal(err)
		}
	}()

<<<<<<< HEAD
	helper.Wait(t, kclient.Watch, new(adminv1.ProjectVolumeClassList), func(obj *adminv1.ProjectVolumeClass) bool {
		return obj.Name == "acorn-test-project-default" &&
			obj.Namespace == ns.Name &&
			obj.Default
	})
=======
	// Get VolumeClasses and ensure default is true
	volumeClassList, err = c.VolumeClassList(ctx)
	if err != nil {
		t.Fatal(err)
	}

	for _, vc := range volumeClassList {
		if vc.Default && vc.Name != clusterVolumeClass.Name && vc.Namespace != clusterVolumeClass.Namespace {
			return
		}
	}

	t.Fatal("project default not found")
}

func TestProjectVolumeClassUpdateValidation(t *testing.T) {
	helper.StartController(t)

	ctx := helper.GetCTX(t)
	kclient := helper.MustReturn(kclient.Default)
	ns := helper.TempNamespace(t, kclient)

	volumeClass := adminv1.ProjectVolumeClass{
		ObjectMeta: metav1.ObjectMeta{
			Name:      "acorn-test-default",
			Namespace: ns.Name,
		},
		Default: true,
	}
	if err := kclient.Create(ctx, &volumeClass); err != nil {
		t.Fatal(err)
	}
	defer func() {
		if err := kclient.Delete(context.Background(), &volumeClass); err != nil && !apierrors.IsNotFound(err) {
			t.Fatal(err)
		}
	}()

	tests := []struct {
		name        string
		volumeClass adminv1.ProjectVolumeClass
		wantError   bool
	}{
		{
			name: "Can change default",
			volumeClass: adminv1.ProjectVolumeClass{
				Default: false,
			},
		},
		{
			name: "Can update size constraints",
			volumeClass: adminv1.ProjectVolumeClass{
				Size: v1.VolumeClassSize{
					Default: "5G",
					Min:     "2G",
					Max:     "20G",
				},
			},
		},
		{
			name:      "Can't update default size too small",
			wantError: true,
			volumeClass: adminv1.ProjectVolumeClass{
				Size: v1.VolumeClassSize{
					Default: "5G",
					Min:     "10G",
					Max:     "20G",
				},
			},
		},
		{
			name:      "Can't update default size too large",
			wantError: true,
			volumeClass: adminv1.ProjectVolumeClass{
				Size: v1.VolumeClassSize{
					Default: "50G",
					Min:     "10G",
					Max:     "20G",
				},
			},
		},
		{
			name:      "Can't update min/max size flipped",
			wantError: true,
			volumeClass: adminv1.ProjectVolumeClass{
				Size: v1.VolumeClassSize{
					Default: "5G",
					Min:     "20G",
					Max:     "10G",
				},
			},
		},
		{
			name:      "Can't update storage class name",
			wantError: true,
			volumeClass: adminv1.ProjectVolumeClass{
				StorageClassName: "new-storage-class",
			},
		},
	}

	for _, tt := range tests {
		t.Run(tt.name, func(t *testing.T) {
			if err := kclient.Get(ctx, client.ObjectKey{Namespace: volumeClass.Namespace, Name: volumeClass.Name}, &volumeClass); err != nil {
				t.Fatal(err)
			}
			tt.volumeClass.ObjectMeta = volumeClass.ObjectMeta
			if err := kclient.Update(ctx, &tt.volumeClass); !tt.wantError && err != nil {
				t.Fatal(err)
			} else if tt.wantError && err == nil {
				t.Fatal("expected error for test case")
			}
		})
	}
}

func TestClusterVolumeClassUpdateValidation(t *testing.T) {
	helper.StartController(t)

	ctx := helper.GetCTX(t)
	kclient := helper.MustReturn(kclient.Default)
	ns := helper.TempNamespace(t, kclient)

	className := "acorn-test-default"
	volumeClass := adminv1.ClusterVolumeClass{
		ObjectMeta: metav1.ObjectMeta{
			Name:      className,
			Namespace: ns.Name,
		},
	}
	if err := kclient.Create(ctx, &volumeClass); err != nil {
		t.Fatal(err)
	}
	defer func() {
		if err := kclient.Delete(context.Background(), &volumeClass); err != nil && !apierrors.IsNotFound(err) {
			t.Fatal(err)
		}
	}()

	tests := []struct {
		name        string
		volumeClass adminv1.ClusterVolumeClass
		wantError   bool
	}{
		// Not testing changing default here because it is tested elsewhere
		{
			name: "Can update size constraints",
			volumeClass: adminv1.ClusterVolumeClass{
				Size: v1.VolumeClassSize{
					Default: "5G",
					Min:     "2G",
					Max:     "20G",
				},
			},
		},
		{
			name:      "Can't update default size too small",
			wantError: true,
			volumeClass: adminv1.ClusterVolumeClass{
				Size: v1.VolumeClassSize{
					Default: "5G",
					Min:     "10G",
					Max:     "20G",
				},
			},
		},
		{
			name:      "Can't update default size too large",
			wantError: true,
			volumeClass: adminv1.ClusterVolumeClass{
				Size: v1.VolumeClassSize{
					Default: "50G",
					Min:     "10G",
					Max:     "20G",
				},
			},
		},
		{
			name:      "Can't update min/max size flipped",
			wantError: true,
			volumeClass: adminv1.ClusterVolumeClass{
				Size: v1.VolumeClassSize{
					Default: "5G",
					Min:     "20G",
					Max:     "10G",
				},
			},
		},
		{
			name:      "Can't update storage class name",
			wantError: true,
			volumeClass: adminv1.ClusterVolumeClass{
				StorageClassName: "new-storage-class",
			},
		},
	}

	for _, tt := range tests {
		t.Run(tt.name, func(t *testing.T) {
			if err := kclient.Get(ctx, client.ObjectKey{Namespace: volumeClass.Namespace, Name: volumeClass.Name}, &volumeClass); err != nil {
				t.Fatal(err)
			}
			tt.volumeClass.ObjectMeta = volumeClass.ObjectMeta
			if err := kclient.Update(ctx, &tt.volumeClass); !tt.wantError && err != nil {
				t.Fatal(err)
			} else if tt.wantError && err == nil {
				t.Fatal("expected error for test case")
			}
		})
	}
>>>>>>> 87c23940
}<|MERGE_RESOLUTION|>--- conflicted
+++ resolved
@@ -423,26 +423,11 @@
 		}
 	}()
 
-<<<<<<< HEAD
 	helper.Wait(t, kclient.Watch, new(adminv1.ProjectVolumeClassList), func(obj *adminv1.ProjectVolumeClass) bool {
 		return obj.Name == "acorn-test-project-default" &&
 			obj.Namespace == ns.Name &&
 			obj.Default
 	})
-=======
-	// Get VolumeClasses and ensure default is true
-	volumeClassList, err = c.VolumeClassList(ctx)
-	if err != nil {
-		t.Fatal(err)
-	}
-
-	for _, vc := range volumeClassList {
-		if vc.Default && vc.Name != clusterVolumeClass.Name && vc.Namespace != clusterVolumeClass.Namespace {
-			return
-		}
-	}
-
-	t.Fatal("project default not found")
 }
 
 func TestProjectVolumeClassUpdateValidation(t *testing.T) {
@@ -640,5 +625,4 @@
 			}
 		})
 	}
->>>>>>> 87c23940
 }