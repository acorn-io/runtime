--- conflicted
+++ resolved
@@ -24,16 +24,6 @@
 
 func NewRun(c CommandContext) *cobra.Command {
 	cmd := cli.Command(&Run{out: c.StdOut, client: c.ClientFactory}, cobra.Command{
-<<<<<<< HEAD
-		Use:          "run [flags] IMAGE|DIRECTORY [acorn args]",
-		SilenceUsage: true,
-		Short:        "Run an app from an image or Acornfile",
-		// TODO: Jacob: Autocompleting a function may turn 1 arg into 2
-		ValidArgsFunction: newCompletion(c.ClientFactory, imagesCompletion(true)).withSuccessDirective(cobra.ShellCompDirectiveDefault).withShouldCompleteOptions(onlyNumArgs(1)).withoutProjectCompletion().complete,
-		Example: `# Publish and Expose Port Syntax
-  # Publish port 80 for any containers that define it as a port
-  acorn run -p 80 .
-=======
 		Use:               "run [flags] IMAGE|DIRECTORY [acorn args]",
 		SilenceUsage:      true,
 		Short:             "Run an app from an image or Acornfile",
@@ -41,7 +31,6 @@
 		Example: `
  # Build and run from a directory
    acorn run .
->>>>>>> e7fb1587
 
  # Run from an image
    acorn run ghcr.io/acorn-io/library/hello-world
